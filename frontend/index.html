<!DOCTYPE html>
<html lang="en">
<head>
    <meta charset="UTF-8">
    <title>OpenFraming</title>

    <link href="css/bootstrap.min.css" rel="stylesheet">
    <link href="css/main.css" rel="stylesheet">
    <!--<link href="fontawesome-free-5.13.0-web/css/fontawesome.css" rel="stylesheet">-->
    <script src="https://cdnjs.cloudflare.com/ajax/libs/font-awesome/5.11.2/js/all.js" integrity="sha256-2JRzNxMJiS0aHOJjG+liqsEOuBb6++9cY4dSOyiijX4=" crossorigin="anonymous"></script>
   <!-- <link href="https://cdnjs.cloudflare.com/ajax/libs/font-awesome/5.9.0/css/all.min.css" rel="stylesheet">-->
    <!-- <script src="https://kit.fontawesome.com/56018e5250.js" crossorigin="anonymous"></script> -->
    <script src="js/jquery-3.5.1.min.js"></script>
    <script src="js/main.js"></script>
    <script src="js/bootstrap.min.js"></script>

</head>
<body class="container">
<header>
    <h1 class="display-1">OpenFraming</h1>

</header>
<div class="wrapper">
    <div class="form-group purple-border" >

            <label for="documenttextarea">Please input your text for framing classification!</label>
            <textarea class="form-control" id="documenttextarea" rows="3" placeholder="Students Lead Huge Rallies for Gun Control Across the U.S."></textarea>


        <br>
        <br>
        <br>
        If you want to upload your data in form of a Excel sheet or CSV file, please upload it by clicking on the upload button.
        <br>
        <br>
        <div class="file-field">
            <div class="btn  float-left">

                <span>Please choose a document file!
                <input type="file" name="documentfile" id="documentfile" accept=".xlsx, .xls, .csv">
                </span>
            </div>
        </div>
        <br>
        <br>
        <br>
        <p>Please select one of the following policy issues that corresponds to your document:</p>
        <form id="create_a_classifier_form">
            <div class="form-check-inline">
                <label class="form-check-label">
<<<<<<< HEAD
                    <input type="radio" class="form-check-input" id="gunviolence" name="switch" value="gunviolence" checked>Gun Violence
=======
                    <input type="radio" class="form-check-input" id="gunviolence" name="policyissue" value="gunviolence" checked>Gun Violence
>>>>>>> 299913a4
                </label>
            </div>
            <div class="form-check-inline">
                <label class="form-check-label">
<<<<<<< HEAD
                    <input type="radio" class="form-check-input" id="immigration" name="switch" value="immigration">Immigration
=======
                    <input type="radio" class="form-check-input" id="immigration" name="policyissue" value="immigration">Immigration
>>>>>>> 299913a4
                </label>
            </div>

            <div class="form-check-inline">
                <label class="form-check-label">
<<<<<<< HEAD
                    <input type="radio" class="form-check-input" id="tobocco" name="switch" value="tobocco">Tobocco
=======
                    <input type="radio" class="form-check-input" id="tobocco" name="policyissue" value="tobocco">Tobocco
>>>>>>> 299913a4
                </label>
            </div>

            <div class="form-check-inline">
                <label class="form-check-label">
<<<<<<< HEAD
                    <input type="radio" class="form-check-input" id="samesexmarriage" name="switch" value="samesexmarriage">Same-sex Marriage
=======
                    <input type="radio" class="form-check-input" id="samesexmarriage" name="policyissue" value="samesexmarriage">Same-sex Marriage
>>>>>>> 299913a4
                </label>
            </div>


            <div class="form-check-inline">
                <label class="form-check-label">
<<<<<<< HEAD
                    <input type="radio" class="form-check-input" id="covid19" name="switch" value="covid19">COVID-19
=======
                    <input type="radio" class="form-check-input" id="covid19" name="policyissue" value="covid19">COVID-19
>>>>>>> 299913a4
                </label>
            </div>

            <div class="form-check-inline">
                <label class="form-check-label">
<<<<<<< HEAD
                    <input type="radio" class="form-check-input" id="climatechange" name="switch" value="climatechange">Climate Change
                </label>
            </div>

            <label for="framestextarea">Please enter the frames for issue framing classification with comma separated values like the example below</label>
            <textarea class="form-control" id="framestextarea" rows="3" placeholder="gun rights,gun control,politics,mental health,school/public space safety,race/ethnicity,public opinion,society/culture,economic consequences"></textarea>
=======
                    <input type="radio" class="form-check-input" id="climatechange" name="policyissue" value="climatechange">Climate Change
                </label>
            </div>

            <div class="form-check-inline">
                <label class="form-check-label">
                    <input type="radio" class="form-check-input" id="other" name="policyissue" value="other">Other
                </label>
            </div>

>>>>>>> 299913a4
            <br>
            <br>

            <label for="category_names">Please enter the frames for issue framing classification with comma separated values like the example below</label>
            <textarea class="form-control" id="category_names" rows="3">gun rights, gun control, politics, mental health, school/public space safety, race/ethnicity, public opinion, society/culture, economic consequences</textarea>

            <span style="color: red" id="commaerror"><b>Please separate the frame names with a comma</b></span>

            <br>
            <div class="file-field">
                <div class="btn  float-left">

                <span>If you chose <b>Other</b> for <b>Policy Issue</b> please upload a sample annotated data in CSV, xls, or xlsx format.
                <input type="file" name="annotatedsamplefile" id="annotatedsamplefile" accept=".xlsx, .xls, .csv">
                </span>
                </div>
            </div>
            <br>

           <br>
            <br>
            <div class="col-md-3">
                <i class="fas fa-envelope fa-lg"></i>
                <label data-error="wrong" data-success="right">Enter your email</label>
<<<<<<< HEAD
                <input type="email" class="form-control validate purple-border email" placeholder="john.doe@example.com">
=======
                <input type="email" class="form-control validate purple-border" id="email">
>>>>>>> 299913a4

            </div>
            <br>
            <button type="submit" class="btn btn-purple purple-border" id="submitbutton" disabled="disabled">Perform Frame Classification</button>
        </form>
    </div>
</div>
<footer class="page-footer font-small">

    <!-- Copyright -->
    <div class="footer-copyright text-center">© 2020 All Rights Reversed
    </div>
    <!-- Copyright -->

</footer>

</body>
<!-- Footer -->

<!-- Footer -->
</html><|MERGE_RESOLUTION|>--- conflicted
+++ resolved
@@ -48,64 +48,47 @@
         <form id="create_a_classifier_form">
             <div class="form-check-inline">
                 <label class="form-check-label">
-<<<<<<< HEAD
-                    <input type="radio" class="form-check-input" id="gunviolence" name="switch" value="gunviolence" checked>Gun Violence
-=======
+
                     <input type="radio" class="form-check-input" id="gunviolence" name="policyissue" value="gunviolence" checked>Gun Violence
->>>>>>> 299913a4
+
                 </label>
             </div>
             <div class="form-check-inline">
                 <label class="form-check-label">
-<<<<<<< HEAD
-                    <input type="radio" class="form-check-input" id="immigration" name="switch" value="immigration">Immigration
-=======
+
                     <input type="radio" class="form-check-input" id="immigration" name="policyissue" value="immigration">Immigration
->>>>>>> 299913a4
+
                 </label>
             </div>
 
             <div class="form-check-inline">
                 <label class="form-check-label">
-<<<<<<< HEAD
-                    <input type="radio" class="form-check-input" id="tobocco" name="switch" value="tobocco">Tobocco
-=======
+
                     <input type="radio" class="form-check-input" id="tobocco" name="policyissue" value="tobocco">Tobocco
->>>>>>> 299913a4
+
                 </label>
             </div>
 
             <div class="form-check-inline">
                 <label class="form-check-label">
-<<<<<<< HEAD
-                    <input type="radio" class="form-check-input" id="samesexmarriage" name="switch" value="samesexmarriage">Same-sex Marriage
-=======
+
                     <input type="radio" class="form-check-input" id="samesexmarriage" name="policyissue" value="samesexmarriage">Same-sex Marriage
->>>>>>> 299913a4
+
                 </label>
             </div>
 
 
             <div class="form-check-inline">
                 <label class="form-check-label">
-<<<<<<< HEAD
-                    <input type="radio" class="form-check-input" id="covid19" name="switch" value="covid19">COVID-19
-=======
+
                     <input type="radio" class="form-check-input" id="covid19" name="policyissue" value="covid19">COVID-19
->>>>>>> 299913a4
+
                 </label>
             </div>
 
             <div class="form-check-inline">
                 <label class="form-check-label">
-<<<<<<< HEAD
-                    <input type="radio" class="form-check-input" id="climatechange" name="switch" value="climatechange">Climate Change
-                </label>
-            </div>
 
-            <label for="framestextarea">Please enter the frames for issue framing classification with comma separated values like the example below</label>
-            <textarea class="form-control" id="framestextarea" rows="3" placeholder="gun rights,gun control,politics,mental health,school/public space safety,race/ethnicity,public opinion,society/culture,economic consequences"></textarea>
-=======
                     <input type="radio" class="form-check-input" id="climatechange" name="policyissue" value="climatechange">Climate Change
                 </label>
             </div>
@@ -116,12 +99,12 @@
                 </label>
             </div>
 
->>>>>>> 299913a4
+
             <br>
             <br>
 
             <label for="category_names">Please enter the frames for issue framing classification with comma separated values like the example below</label>
-            <textarea class="form-control" id="category_names" rows="3">gun rights, gun control, politics, mental health, school/public space safety, race/ethnicity, public opinion, society/culture, economic consequences</textarea>
+            <textarea class="form-control" id="category_names" rows="3" placeholder="gun rights,gun control,politics,mental health,school/public space safety,race/ethnicity,public opinion,society/culture,economic consequences"></textarea>
 
             <span style="color: red" id="commaerror"><b>Please separate the frame names with a comma</b></span>
 
@@ -141,11 +124,8 @@
             <div class="col-md-3">
                 <i class="fas fa-envelope fa-lg"></i>
                 <label data-error="wrong" data-success="right">Enter your email</label>
-<<<<<<< HEAD
-                <input type="email" class="form-control validate purple-border email" placeholder="john.doe@example.com">
-=======
-                <input type="email" class="form-control validate purple-border" id="email">
->>>>>>> 299913a4
+
+                <input type="email" class="form-control validate purple-border email" id="email" placeholder="john.doe@example.com">
 
             </div>
             <br>
