--- conflicted
+++ resolved
@@ -1032,11 +1032,8 @@
 
     # Usually, we'd read this from app.config, but we need it to create app.config ...
     app = Flask(__name__)
-<<<<<<< HEAD
-=======
 
     app.config["SERVER_NAME"] = Settings.SERVER_NAME
->>>>>>> 9a291b0d
 
     # Create project root if necessary
     if not Settings.PROJECT_DATA_DIRECTORY.exists():
