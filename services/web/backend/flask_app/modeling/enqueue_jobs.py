--- conflicted
+++ resolved
@@ -2,10 +2,7 @@
 import typing as T
 
 import typing_extensions as TT
-<<<<<<< HEAD
-=======
 from flask import url_for
->>>>>>> 9a291b0d
 from redis import Redis
 from rq import Queue  # type: ignore
 
