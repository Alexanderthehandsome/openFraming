--- conflicted
+++ resolved
@@ -19,10 +19,7 @@
     REDIS_PORT: int
     SENDGRID_API_KEY: T.Optional[str]
     SENDGRID_FROM_EMAIL: T.Optional[str]
-<<<<<<< HEAD
-=======
     SERVER_NAME: str
->>>>>>> 9a291b0d
 
 
 class Settings:
@@ -49,10 +46,7 @@
 
     # File format related
     SUPPORTED_NON_CSV_FORMATS: T.Set[str] = {".xls", ".xlsx"}
-<<<<<<< HEAD
-=======
     DEFAULT_FILE_FORMAT = ".xlsx"
->>>>>>> 9a291b0d
 
     # These depend on envionment varialbes
     PROJECT_DATA_DIRECTORY: Path
@@ -63,15 +57,9 @@
     REDIS_PORT: int
     SENDGRID_API_KEY: T.Optional[str]
     SENDGRID_FROM_EMAIL: T.Optional[str]
-<<<<<<< HEAD
-=======
     SERVER_NAME: str
->>>>>>> 9a291b0d
 
     _initialized_already = False
-
-    def __repr__(self) -> str:
-        return str({name: val for name, val in vars(self).items() if not callable(val)})
 
     @classmethod
     def repr(cls) -> str:
@@ -93,10 +81,7 @@
                 REDIS_PORT=int(os.environ["REDIS_PORT"]),
                 SENDGRID_API_KEY=os.environ.get("SENDGRID_API_KEY", None),
                 SENDGRID_FROM_EMAIL=os.environ.get("SENDGRID_FROM_EMAIL", None),
-<<<<<<< HEAD
-=======
                 SERVER_NAME=os.environ["SERVER_NAME"],
->>>>>>> 9a291b0d
             )
             if bool(settings_tup.SENDGRID_FROM_EMAIL) != bool(
                 settings_tup.SENDGRID_FROM_EMAIL
@@ -134,10 +119,7 @@
         cls.REDIS_PORT = settings_tup.REDIS_PORT
         cls.SENDGRID_API_KEY = settings_tup.SENDGRID_API_KEY
         cls.SENDGRID_FROM_EMAIL = settings_tup.SENDGRID_FROM_EMAIL
-<<<<<<< HEAD
-=======
         cls.SERVER_NAME = settings_tup.SERVER_NAME
->>>>>>> 9a291b0d
         cls._initialized_already = True
 
         if cls.SENDGRID_API_KEY is None:
