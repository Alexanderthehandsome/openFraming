--- conflicted
+++ resolved
@@ -55,63 +55,6 @@
         </div>
     </div>
     <div class="wrapper pb-0 bg-light" id="hideAllStep">
-
-<<<<<<< HEAD
-=======
-        <div class="container" id="hideStep1">
-            <div class="row">
-                <div class="col-md-12 bg-secondary">
-                    <h4 class="bg-secondary text-white pl-0 pt-1">Step 1: Select Policy Issue</h4>
-                </div>
-            </div>
-            <div class="row">
-                <div class="col-md-12">
-                    <p class="pt-2">Please either select one of the following policy issues that corresponds to your
-                        document or write the name of your own policy issue in the input box that accompanies:</p>
-                    <div id="policyissueradiobutton">
-                        <div class="form-check-inline">
-                            <label class="form-check-label">
-                                <input type="radio" class="form-check-input" id="gunviolence" name="policyissue"
-                                    value="gunviolence" checked="">Gun Violence </label>
-                        </div>
-                        <div class="form-check-inline">
-                            <label class="form-check-label">
-                                <input type="radio" class="form-check-input" id="immigration" name="policyissue"
-                                    value="immigration" disabled>Immigration </label>
-                        </div>
-                        <div class="form-check-inline">
-                            <label class="form-check-label">
-                                <input type="radio" class="form-check-input" id="tobocco" name="policyissue"
-                                    value="tobocco" disabled>Tobacco </label>
-                        </div>
-                        <div class="form-check-inline">
-                            <label class="form-check-label">
-                                <input type="radio" class="form-check-input" id="samesexmarriage" name="policyissue"
-                                    value="samesexmarriage" disabled>Same-sex Marriage </label>
-                        </div>
-                        <br>
-                        <br>
-                        <!-- <div>
-                            <label class="other-policy"> 
-                                <input class="other-policy" type="radio" name="policyissue" id="other_fruit" value="other" disabled> or other policy issue: <input type="text" name="otherpolicyname" id="other_text" disabled></label>
-                        </div> -->
-
-                        <!--
-                                <div class="form-check-inline">
-                                       <label class="form-check-label">
-                        <input type="radio" class="form-check-input" id="otherradiobutton" name="policyissue" value="other">Other
-                    </label>
-                </div>
-                -->
-                    </div>
-                </div>
-            </div>
-        </div>
->>>>>>> 303fcb9e
-
-
-
-
         <div class="container" id="hideStep2">
 
             <div class="row">
@@ -153,7 +96,6 @@
                 <div class="col-md-12 bg-secondary">
                     <h4 class="bg-secondary text-white pl-0 pt-1">Step 3: Enter Email</h4>
                 </div>
-<<<<<<< HEAD
             </div> -->
         
             <!-- <div class="container"> -->
@@ -168,24 +110,6 @@
                     <div class="col-md-12 bg-secondary">
                         <h4 class="bg-secondary text-white pl-0 pt-1">Final Step: Perform Analysis</h4>
                     </div>
-=======
-            </div>
-
-            <!-- <div class="container"> -->
-            <div class="row">
-                <div class="col-md-12 pt-2 py-2 step3"><label data-error="wrong" data-success="right">Enter your
-                        email</label>
-                    <div class="form-group">
-                        <div class="form-group"><input type="email"
-                                class="col-3 form-control validate purple-border email" id="email"
-                                placeholder="john.doe@example.com"></div>
-                    </div>
-                </div>
-            </div>
-            <div class="row">
-                <div class="col-md-12 bg-secondary">
-                    <h4 class="bg-secondary text-white pl-0 pt-1">Final Step: Perform Analysis</h4>
->>>>>>> 303fcb9e
                 </div>
             </div>
             <div class="row">
